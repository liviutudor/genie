--- conflicted
+++ resolved
@@ -189,14 +189,14 @@
     /**
      * Get Command configuration based on user parameters.
      *
-     * @param name          Name for command (optional)
-     * @param userName      The user who created the configuration (optional)
-     * @param statuses      The statuses of the commands to get (optional)
-     * @param tags          The set of tags you want the command for.
-     * @param page          The page to start one (optional)
-     * @param limit         The max number of results to return per page (optional)
-     * @param descending    Whether results returned in descending or ascending order (optional)
-     * @param orderBys      The fields to order the results by (optional)
+     * @param name       Name for command (optional)
+     * @param userName   The user who created the configuration (optional)
+     * @param statuses   The statuses of the commands to get (optional)
+     * @param tags       The set of tags you want the command for.
+     * @param page       The page to start one (optional)
+     * @param limit      The max number of results to return per page (optional)
+     * @param descending Whether results returned in descending or ascending order (optional)
+     * @param orderBys   The fields to order the results by (optional)
      * @return All the Commands matching the criteria or all if no criteria
      * @throws GenieException For any error
      */
@@ -225,7 +225,6 @@
     public List<Command> getCommands(
             @ApiParam(
                     value = "Name of the command."
-
             )
             @QueryParam("name")
             final String name,
@@ -242,12 +241,6 @@
             @ApiParam(
                     value = "Tags for the cluster."
             )
-<<<<<<< HEAD
-            @QueryParam("status")
-            final Set<String> statuses,
-            @ApiParam(value = "Tags for the cluster.", required = false)
-=======
->>>>>>> f7ba6eb3
             @QueryParam("tag")
             final Set<String> tags,
             @ApiParam(
@@ -261,21 +254,19 @@
             )
             @QueryParam("limit")
             @DefaultValue("1024")
-<<<<<<< HEAD
             int limit,
             @ApiParam(
-                    value = "Whether results should be sorted in descending or ascending order. Defaults to descending",
-                    required = false
+                    value = "Whether results should be sorted in descending or ascending order. Defaults to descending"
             )
             @QueryParam("descending")
             @DefaultValue("true")
             boolean descending,
             @ApiParam(
-                    value = "The fields to order the results by. Must not be collection fields. Default is updated.",
-                    required = false
+                    value = "The fields to order the results by. Must not be collection fields. Default is updated."
             )
             @QueryParam("orderBy")
-            final Set<String> orderBys) throws GenieException {
+            final Set<String> orderBys
+    ) throws GenieException {
         LOG.info(
                 "Called [name | userName | status | tags | page | limit | descending | orderBys]"
         );
@@ -297,11 +288,6 @@
                         + orderBys
         );
 
-=======
-            int limit
-    ) throws GenieException {
-        LOG.info("Called to get commands.");
->>>>>>> f7ba6eb3
         Set<CommandStatus> enumStatuses = null;
         if (!statuses.isEmpty()) {
             enumStatuses = EnumSet.noneOf(CommandStatus.class);
