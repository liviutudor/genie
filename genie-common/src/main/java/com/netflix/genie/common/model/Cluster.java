--- conflicted
+++ resolved
@@ -21,11 +21,9 @@
 import com.netflix.genie.common.model.Types.ClusterStatus;
 import java.io.Serializable;
 import java.net.HttpURLConnection;
-<<<<<<< HEAD
+import java.util.ArrayList;
 import java.util.HashSet;
-=======
 import java.util.List;
->>>>>>> fbb02452
 import java.util.Set;
 import javax.persistence.Basic;
 import javax.persistence.Cacheable;
@@ -45,7 +43,6 @@
 import javax.xml.bind.annotation.XmlElementWrapper;
 import javax.xml.bind.annotation.XmlRootElement;
 import javax.xml.bind.annotation.XmlTransient;
-
 import org.apache.commons.lang3.StringUtils;
 import org.codehaus.jackson.annotate.JsonIgnore;
 import org.slf4j.Logger;
@@ -347,8 +344,7 @@
      *
      * @param commands The commands that this cluster supports
      */
-<<<<<<< HEAD
-    public void setCommands(final Set<Command> commands) {
+    public void setCommands(final List<Command> commands) {
         //Clear references to this cluster in existing commands
         if (this.commands != null) {
             for (final Command command : this.commands) {
@@ -358,9 +354,6 @@
             }
         }
         //set the commands for this command
-=======
-    public void setCommands(final List<Command> commands) throws CloudServiceException {
->>>>>>> fbb02452
         this.commands = commands;
 
         //Add the referse reference in the new commands
@@ -393,7 +386,7 @@
         }
 
         if (this.commands == null) {
-            this.commands = new HashSet<Command>();
+            this.commands = new ArrayList<Command>();
         }
         this.commands.add(command);
 
