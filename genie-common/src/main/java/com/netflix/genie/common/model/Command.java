/*
 *
 *  Copyright 2014 Netflix, Inc.
 *
 *     Licensed under the Apache License, Version 2.0 (the "License");
 *     you may not use this file except in compliance with the License.
 *     You may obtain a copy of the License at
 *
 *         http://www.apache.org/licenses/LICENSE-2.0
 *
 *     Unless required by applicable law or agreed to in writing, software
 *     distributed under the License is distributed on an "AS IS" BASIS,
 *     WITHOUT WARRANTIES OR CONDITIONS OF ANY KIND, either express or implied.
 *     See the License for the specific language governing permissions and
 *     limitations under the License.
 *
 */
package com.netflix.genie.common.model;

import com.netflix.genie.common.exceptions.CloudServiceException;
import com.netflix.genie.common.model.Types.CommandStatus;
import com.wordnik.swagger.annotations.ApiModel;
import com.wordnik.swagger.annotations.ApiModelProperty;
import java.io.Serializable;
import java.net.HttpURLConnection;
<<<<<<< HEAD
import java.util.HashSet;
=======
import java.util.List;
>>>>>>> fbb02452
import java.util.Set;
import javax.persistence.Basic;
import javax.persistence.Cacheable;
import javax.persistence.Column;
import javax.persistence.ElementCollection;
import javax.persistence.Entity;
import javax.persistence.EnumType;
import javax.persistence.Enumerated;
import javax.persistence.FetchType;
import javax.persistence.ManyToMany;
import javax.persistence.OrderColumn;
import javax.persistence.PrePersist;
import javax.persistence.Table;
import javax.xml.bind.annotation.XmlAccessType;
import javax.xml.bind.annotation.XmlAccessorType;
import javax.xml.bind.annotation.XmlElement;
import javax.xml.bind.annotation.XmlElementWrapper;
import javax.xml.bind.annotation.XmlRootElement;
import javax.xml.bind.annotation.XmlTransient;
import org.apache.commons.lang3.StringUtils;
import org.codehaus.jackson.annotate.JsonIgnore;
import org.slf4j.Logger;
import org.slf4j.LoggerFactory;

/**
 * Representation of the state of the Command Object.
 *
 * @author amsharma
 * @author tgianos
 */
@Entity
@Table(schema = "genie")
@Cacheable(false)
@XmlRootElement
@XmlAccessorType(XmlAccessType.FIELD)
@ApiModel(value = "A Command")
public class Command extends Auditable implements Serializable {

    private static final long serialVersionUID = -6106046473373305992L;
    private static final Logger LOG = LoggerFactory.getLogger(Command.class);

    /**
     * Name of this command - e.g. prodhive, pig, hadoop etc.
     */
    @Basic(optional = false)
    @ApiModelProperty(
            value = "Name of this command - e.g. prodhive, pig, hadoop etc.",
            required = true)
    private String name;

    /**
     * User who created this command.
     */
    @Basic(optional = false)
    @ApiModelProperty(
            value = "User who created this command",
            required = true)
    private String user;

    /**
     * If it is in use - ACTIVE, DEPRECATED, INACTIVE.
     */
    @Basic(optional = false)
    @Enumerated(EnumType.STRING)
    @ApiModelProperty(
            value = "If it is in use - ACTIVE, DEPRECATED, INACTIVE",
            required = true)
    private CommandStatus status;

    /**
     * Location of the executable for this command.
     */
    @Basic(optional = false)
    @ApiModelProperty(
            value = "Location of the executable for this command",
            required = true)
    private String executable;

    /**
     * Users can specify a property file location with environment variables.
     */
    @Basic
    @ApiModelProperty(
            value = "Users can specify a property file"
            + " location with environment variables")
    private String envPropFile;

    /**
     * Job type of the command. eg: hive, pig , hadoop etc.
     */
    @Basic
    @ApiModelProperty(
            value = "Job type of the command. eg: hive, pig , hadoop etc")
    private String jobType;

    /**
     * Version number for this command.
     */
    @Basic
    @Column(name = "commandVersion")
    @ApiModelProperty(
            value = "Version number for this command")
    private String version;

    /**
     * Reference to all the configuration (xml's) needed for this command.
     */
    @XmlElementWrapper(name = "configs")
    @XmlElement(name = "config")
    @ElementCollection(fetch = FetchType.EAGER)
    @ApiModelProperty(
            value = "Reference to all the configuration"
            + " files needed for this command")
    private Set<String> configs;

    /**
     * Set of applications that can run this command.
     */
    //@XmlElementWrapper(name = "applications")
    //@XmlElement(name = "application")
    @ManyToMany(fetch = FetchType.EAGER)
    @ApiModelProperty(
            value = "Set of applications that can run this command")
    @XmlTransient
    @JsonIgnore
    @OrderColumn
    private List<Application> applications;

    /**
     * The clusters this command is available on.
     */
    @XmlTransient
    @JsonIgnore
    @ManyToMany(mappedBy = "commands", fetch = FetchType.LAZY)
    private Set<Cluster> clusters;

    /**
     * Default Constructor.
     */
    public Command() {
        super();
    }

    /**
     * Construct a new Command with all required parameters.
     *
     * @param name The name of the command. Not null/empty/blank.
     * @param user The user who created the command. Not null/empty/blank.
     * @param status The status of the command. Not null.
     * @param executable The executable of the command. Not null/empty/blank.
     * @throws CloudServiceException
     */
    public Command(
            final String name,
            final String user,
            final CommandStatus status,
            final String executable) throws CloudServiceException {
        super();
        this.name = name;
        this.user = user;
        this.status = status;
        this.executable = executable;
    }

    /**
     * Check to make sure everything is OK before persisting.
     *
     * @throws CloudServiceException
     */
    @PrePersist
    protected void onCreateCommand() throws CloudServiceException {
        validate(this.name, this.user, this.status, this.executable);
    }

    /**
     * Gets the name for this command.
     *
     * @return name
     */
    public String getName() {
        return this.name;
    }

    /**
     * Sets the name for this command.
     *
     * @param name unique id for this cluster. Not null/empty/blank.
     * @throws CloudServiceException
     */
    public void setName(final String name) throws CloudServiceException {
        if (StringUtils.isBlank(name)) {
            throw new CloudServiceException(
                    HttpURLConnection.HTTP_BAD_REQUEST,
                    "No name entered.");
        }
        this.name = name;
    }

    /**
     * Gets the user that created this command.
     *
     * @return user
     */
    public String getUser() {
        return this.user;
    }

    /**
     * Sets the user who created this command.
     *
     * @param user user who created this command. Not null/empty/blank.
     * @throws CloudServiceException
     */
    public void setUser(final String user) throws CloudServiceException {
        if (StringUtils.isBlank(user)) {
            throw new CloudServiceException(
                    HttpURLConnection.HTTP_BAD_REQUEST,
                    "No user entered.");
        }
        this.user = user;
    }

    /**
     * Gets the status for this command.
     *
     * @return the status
     * @see CommandStatus
     */
    public CommandStatus getStatus() {
        return this.status;
    }

    /**
     * Sets the status for this application.
     *
     * @param status The new status. Not null.
     * @throws CloudServiceException
     * @see CommandStatus
     */
    public void setStatus(final CommandStatus status) throws CloudServiceException {
        if (status == null) {
            throw new CloudServiceException(
                    HttpURLConnection.HTTP_BAD_REQUEST,
                    "No status entered.");
        }
        this.status = status;
    }

    /**
     * Gets the executable for this command.
     *
     * @return executable -- full path on the node
     */
    public String getExecutable() {
        return this.executable;
    }

    /**
     * Sets the executable for this command.
     *
     * @param executable Full path of the executable on the node. Not
     * null/empty/blank.
     * @throws CloudServiceException
     */
    public void setExecutable(final String executable) throws CloudServiceException {
        if (StringUtils.isBlank(executable)) {
            throw new CloudServiceException(
                    HttpURLConnection.HTTP_BAD_REQUEST,
                    "No executable entered.");
        }
        this.executable = executable;
    }

    /**
     * Gets the envPropFile name.
     *
     * @return envPropFile - file name containing environment variables.
     */
    public String getEnvPropFile() {
        return this.envPropFile;
    }

    /**
     * Sets the env property file name in string form.
     *
     * @param envPropFile contains the list of env variables to set while
     * running this command.
     */
    public void setEnvPropFile(final String envPropFile) {
        this.envPropFile = envPropFile;
    }

    /**
     * Gets the type of the command.
     *
     * @return jobType --- for eg: hive, pig, presto
     */
    public String getJobType() {
        return this.jobType;
    }

    /**
     * Sets the job type for this command.
     *
     * @param jobType job type for this command
     */
    public void setJobType(final String jobType) {
        this.jobType = jobType;
    }

    /**
     * Gets the version of this command.
     *
     * @return version
     */
    public String getVersion() {
        return this.version;
    }

    /**
     * Sets the version for this command.
     *
     * @param version version number for this command
     */
    public void setVersion(final String version) {
        this.version = version;
    }

    /**
     * Gets the configurations for this command.
     *
     * @return the configurations
     */
    public Set<String> getConfigs() {
        return this.configs;
    }

    /**
     * Sets the configurations for this command.
     *
     * @param configs The configuration files that this command needs
     */
    public void setConfigs(final Set<String> configs) {
        this.configs = configs;
    }

    /**
     * Gets the applications that this command supports.
     *
     * @return applications
     */
    public List<Application> getApplications() {
        return this.applications;
    }

    /**
     * Sets the applications for this command.
     *
     * @param applications The applications that this command supports
     */
<<<<<<< HEAD
    public void setApplications(final Set<Application> applications) {
        //Clear references to this command in existing applications
        if (this.applications != null) {
            for (final Application app : this.applications) {
                if (app.getCommands() != null) {
                    app.getCommands().remove(this);
                }
            }
        }
        //set the applications for this command
=======
    public void setApplications(final List<Application> applications) {
>>>>>>> fbb02452
        this.applications = applications;

        //Add the referse reference in the new applications
        if (this.applications != null) {
            for (final Application app : this.applications) {
                Set<Command> commands = app.getCommands();
                if (commands == null) {
                    commands = new HashSet<Command>();
                    app.setCommands(commands);
                }
                if (!commands.contains(this)) {
                    commands.add(this);
                }
            }
        }
    }

    /**
     * Add a new application to this command. Manages both sides of
     * relationship.
     *
     * @param application The application to add. Not null.
     * @throws CloudServiceException
     */
    public void addApplication(final Application application)
            throws CloudServiceException {
        if (application == null) {
            throw new CloudServiceException(
                    HttpURLConnection.HTTP_BAD_REQUEST,
                    "No application entered unable to add.");
        }

        if (this.applications == null) {
            this.applications = new HashSet<Application>();
        }
        this.applications.add(application);

        Set<Command> commands = application.getCommands();
        if (commands == null) {
            commands = new HashSet<Command>();
            application.setCommands(commands);
        }
        commands.add(this);
    }

    /**
     * Remove an application from this command. Manages both sides of
     * relationship.
     *
     * @param application The application to remove. Not null.
     * @throws CloudServiceException
     */
    public void removeApplication(final Application application)
            throws CloudServiceException {
        if (application == null) {
            throw new CloudServiceException(
                    HttpURLConnection.HTTP_BAD_REQUEST,
                    "No application entered unable to remove.");
        }

        if (this.applications != null) {
            this.applications.remove(application);
        }
        if (application.getCommands() != null) {
            application.getCommands().remove(this);
        }
    }

    /**
     * Remove all applications from this command.
     *
     * @throws CloudServiceException
     */
    public void removeAllApplications() throws CloudServiceException {
        if (this.applications != null) {
            for (final Application app : this.applications) {
                this.removeApplication(app);
            }
        }
    }

    /**
     * Get the clusters this command is available on.
     *
     * @return The clusters.
     */
    public Set<Cluster> getClusters() {
        return this.clusters;
    }

    /**
     * Set the clusters this command is available on.
     *
     * @param clusters the clusters
     */
    protected void setClusters(final Set<Cluster> clusters) {
        this.clusters = clusters;
    }

    /**
     * Check to make sure that the required parameters exist.
     *
     * @param command The configuration to check
     * @throws CloudServiceException
     */
    public static void validate(final Command command) throws CloudServiceException {
        if (command == null) {
            throw new CloudServiceException(
                    HttpURLConnection.HTTP_BAD_REQUEST,
                    "No command entered to validate");
        }
        validate(
                command.getName(),
                command.getUser(),
                command.getStatus(),
                command.getExecutable());
    }

    /**
     * Helper method for checking the validity of required parameters.
     *
     * @param name The name of the command
     * @param user The user who created the command
     * @param status The status of the command
     * @throws CloudServiceException
     */
    private static void validate(
            final String name,
            final String user,
            final CommandStatus status,
            final String executable)
            throws CloudServiceException {
        final StringBuilder builder = new StringBuilder();
        if (StringUtils.isBlank(user)) {
            builder.append("User name is missing and is required.\n");
        }
        if (StringUtils.isBlank(name)) {
            builder.append("Command name is missing and is required.\n");
        }
        if (status == null) {
            builder.append("No command status entered and is required.\n");
        }
        if (StringUtils.isBlank(executable)) {
            builder.append("No executable entered for command and is required.\n");
        }

        if (builder.length() != 0) {
            builder.insert(0, "Command configuration errors:\n");
            final String msg = builder.toString();
            LOG.error(msg);
            throw new CloudServiceException(HttpURLConnection.HTTP_BAD_REQUEST, msg);
        }
    }
}<|MERGE_RESOLUTION|>--- conflicted
+++ resolved
@@ -23,11 +23,9 @@
 import com.wordnik.swagger.annotations.ApiModelProperty;
 import java.io.Serializable;
 import java.net.HttpURLConnection;
-<<<<<<< HEAD
+import java.util.ArrayList;
 import java.util.HashSet;
-=======
 import java.util.List;
->>>>>>> fbb02452
 import java.util.Set;
 import javax.persistence.Basic;
 import javax.persistence.Cacheable;
@@ -388,8 +386,7 @@
      *
      * @param applications The applications that this command supports
      */
-<<<<<<< HEAD
-    public void setApplications(final Set<Application> applications) {
+    public void setApplications(final List<Application> applications) {
         //Clear references to this command in existing applications
         if (this.applications != null) {
             for (final Application app : this.applications) {
@@ -399,9 +396,6 @@
             }
         }
         //set the applications for this command
-=======
-    public void setApplications(final List<Application> applications) {
->>>>>>> fbb02452
         this.applications = applications;
 
         //Add the referse reference in the new applications
@@ -435,7 +429,7 @@
         }
 
         if (this.applications == null) {
-            this.applications = new HashSet<Application>();
+            this.applications = new ArrayList<Application>();
         }
         this.applications.add(application);
 
