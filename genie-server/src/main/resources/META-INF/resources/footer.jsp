--- conflicted
+++ resolved
@@ -16,15 +16,8 @@
 
 -->
 <%@ page import="com.netflix.config.ConfigurationManager" %>
-<%@ page import="org.springframework.security.core.context.SecurityContextHolder" %>
 <%@ page language="java" pageEncoding="UTF-8" session="false"%>
 <!DOCTYPE html>
-<<<<<<< HEAD
-<footer class="site-footer">
-    <p><%= SecurityContextHolder.getContext().getAuthentication()%>
-        <%= ConfigurationManager.getConfigInstance().getString("com.netflix.genie.version")%>
-        <%= ConfigurationManager.getConfigInstance().getString("com.netflix.genie.environment")%></p>
-=======
 <%
     final String env = ConfigurationManager.getConfigInstance().getString("com.netflix.genie.environment");
     final String version = ConfigurationManager.getConfigInstance().getString("com.netflix.genie.version");
@@ -33,5 +26,4 @@
     <div class="container">
         <p><%=version%> <%=env%></p>
     </div>
->>>>>>> b769385b
 </footer>