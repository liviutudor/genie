/*
 *
 *  Copyright 2013 Netflix, Inc.
 *
 *     Licensed under the Apache License, Version 2.0 (the "License");
 *     you may not use this file except in compliance with the License.
 *     You may obtain a copy of the License at
 *
 *         http://www.apache.org/licenses/LICENSE-2.0
 *
 *     Unless required by applicable law or agreed to in writing, software
 *     distributed under the License is distributed on an "AS IS" BASIS,
 *     WITHOUT WARRANTIES OR CONDITIONS OF ANY KIND, either express or implied.
 *     See the License for the specific language governing permissions and
 *     limitations under the License.
 *
 */
package com.netflix.genie.server.services.impl;

import com.netflix.client.http.HttpRequest.Verb;
import com.netflix.genie.common.exceptions.CloudServiceException;
import com.netflix.genie.common.messages.ClusterConfigRequest;
import com.netflix.genie.common.messages.ClusterConfigResponse;
import com.netflix.genie.common.model.Cluster;
import com.netflix.genie.common.model.ClusterCriteria;
import com.netflix.genie.common.model.Command;
import com.netflix.genie.common.model.Types;
import com.netflix.genie.common.model.Types.ClusterStatus;
import com.netflix.genie.server.persistence.ClauseBuilder;
import com.netflix.genie.server.persistence.PersistenceManager;
import com.netflix.genie.server.persistence.QueryBuilder;
import com.netflix.genie.server.services.ClusterConfigService;
import java.net.HttpURLConnection;
import java.util.ArrayList;
import java.util.Arrays;
import java.util.HashMap;
import java.util.Iterator;
import java.util.List;
import java.util.Map;
import java.util.UUID;
import javax.persistence.EntityExistsException;
import javax.persistence.EntityManager;
import javax.persistence.EntityManagerFactory;
import javax.persistence.Persistence;
import javax.persistence.Query;
import javax.persistence.RollbackException;
import org.apache.commons.lang.StringUtils;
import org.slf4j.Logger;
import org.slf4j.LoggerFactory;

/**
 * Implementation of the PersistentClusterConfig interface.
 *
 * @author skrishnan
 * @author amsharma
 */
public class PersistentClusterConfigImpl implements ClusterConfigService {

    private static final Logger LOG = LoggerFactory
            .getLogger(PersistentClusterConfigImpl.class);

    private final PersistenceManager<Cluster> pm;

    /**
     * Default constructor - initialize all required dependencies.
     *
     * @throws CloudServiceException
     */
    public PersistentClusterConfigImpl() throws CloudServiceException {
        // instantiate PersistenceManager
        this.pm = new PersistenceManager<Cluster>();
    }

    @Override
    public ClusterConfigResponse getClusterConfig(String id) {
        LOG.info("called");

        ClusterConfigResponse ccr;
        Cluster cce;
        try {
            cce = pm.getEntity(id, Cluster.class);
        } catch (Exception e) {
            LOG.error("Failed to get cluster config: ", e);
            ccr = new ClusterConfigResponse(new CloudServiceException(
                    HttpURLConnection.HTTP_INTERNAL_ERROR, e.getMessage()));
            return ccr;
        }

        if (cce == null) {
            String msg = "Cluster config not found: " + id;
            LOG.error(msg);
            ccr = new ClusterConfigResponse(new CloudServiceException(
                    HttpURLConnection.HTTP_NOT_FOUND, msg));
            return ccr;
        } else {
            ccr = new ClusterConfigResponse();
            ccr.setClusterConfigs(new Cluster[]{cce});
            ccr.setMessage("Returning cluster config for: " + id);
            return ccr;
        }
    }

    @Override
    public ClusterConfigResponse getClusterConfig(String id, String name,
            String commandId, List<String> tags, ClusterStatus status) {

        List<String> statusList = Arrays.asList(status.name());
        return getClusterConfig(id, name, statusList, tags,
                null, null, null, null);
    }

    @Override
    public ClusterConfigResponse getClusterConfig(String id, String name,
            List<String> status, List<String> tags, Long minUpdateTime,
            Long maxUpdateTime, Integer limit, Integer page) {

        LOG.info("called");

        ClusterConfigResponse ccr;
        try {
            LOG.info("GENIE: Returning configs for specified params");

            ccr = new ClusterConfigResponse();
            Object[] results;

            // construct query
            ClauseBuilder criteria = new ClauseBuilder(ClauseBuilder.AND);
            if ((id != null) && (!id.isEmpty())) {
                criteria.append("id like '" + id + "'");
            }
            if ((name != null) && (!name.isEmpty())) {
                criteria.append("name like '" + name + "'");
            }
            if (minUpdateTime != null) {
                criteria.append("updated >= " + minUpdateTime);
            }
            if (maxUpdateTime != null) {
                criteria.append("updated <= " + maxUpdateTime);
            }

            if(tags != null) {
                for (String tag : tags) {
                    criteria.append("\"" + tag + "\" member of T.tags", false);
                }
            }
            
            if ((status != null) && !status.isEmpty()) {
                int count = 0;
                ClauseBuilder statusCriteria = new ClauseBuilder(ClauseBuilder.OR);
                Iterator<String> it = status.iterator();
                while (it.hasNext()) {
                    String next = it.next();
                    if ((next == null) || (next.isEmpty())) {
                        continue;
                    }
                    if (Types.ClusterStatus.parse(next) == null) {
                        ccr = new ClusterConfigResponse(
                                new CloudServiceException(
                                        HttpURLConnection.HTTP_BAD_REQUEST,
                                        "Cluster status: " + next
                                        + " can only be UP, OUT_OF_SERVICE or TERMINATED"));
                        LOG.error(ccr.getErrorMsg());
                        return ccr;
                    }
                    statusCriteria.append("status = '" + next.toUpperCase() + "'");
                    count++;
                }
                if (count > 0) {
                    criteria.append("(" + statusCriteria.toString() + ")", false);
                }
            }

            // Get all the results as an array
            String criteriaString = criteria.toString();
            LOG.info("Criteria: " + criteriaString);
            QueryBuilder builder = new QueryBuilder()
                    .table("Cluster").clause(criteriaString)
                    .limit(limit).page(page);
            results = pm.query(builder);

            if (results.length == 0) {
                ccr = new ClusterConfigResponse(new CloudServiceException(
                        HttpURLConnection.HTTP_NOT_FOUND,
                        "No clusterConfigs found for input parameters"));
                LOG.error(ccr.getErrorMsg());
                return ccr;
            } else {
                ccr.setMessage("Returning clusterConfigs for input parameters");
            }

            Cluster[] elements = new Cluster[results.length];
            for (int i = 0; i < elements.length; i++) {
                elements[i] = (Cluster) results[i];
            }
            ccr.setClusterConfigs(elements);
            return ccr;

        } catch (final CloudServiceException e) {
            LOG.error(e.getMessage(), e);
            ccr = new ClusterConfigResponse(new CloudServiceException(
                    HttpURLConnection.HTTP_INTERNAL_ERROR,
                    "Received exception: " + e.getMessage()));
            return ccr;
        }
    }

    @Override
    public ClusterConfigResponse createClusterConfig(
            ClusterConfigRequest request) {
        LOG.info("called");
        return createUpdateConfig(request, Verb.POST);
    }

    @Override
    public ClusterConfigResponse updateClusterConfig(
            ClusterConfigRequest request) {
        LOG.info("called");
        return createUpdateConfig(request, Verb.PUT);
    }

    @Override
    public ClusterConfigResponse deleteClusterConfig(String id) {
        LOG.info("called");
        ClusterConfigResponse ccr;

        if (id == null) {
            // basic error checking
            ccr = new ClusterConfigResponse(new CloudServiceException(
                    HttpURLConnection.HTTP_BAD_REQUEST,
                    "Missing required parameter: id"));
            LOG.error(ccr.getErrorMsg());
        } else {
            // do some filtering
            LOG.info("GENIE: Deleting clusterConfig for id: " + id);
            try {
                Cluster element = pm.deleteEntity(id,
                        Cluster.class);
                if (element == null) {
                    // element doesn't exist
                    ccr = new ClusterConfigResponse(new CloudServiceException(
                            HttpURLConnection.HTTP_NOT_FOUND,
                            "No clusterConfig exists for id: " + id));
                    LOG.error(ccr.getErrorMsg());
                } else {
                    // all good - create a response
                    ccr = new ClusterConfigResponse();
                    ccr.setMessage("Successfully deleted clusterConfig for id: "
                            + id);
                    Cluster[] elements = new Cluster[]{element};
                    ccr.setClusterConfigs(elements);
                }
            } catch (Exception e) {
                LOG.error(e.getMessage(), e);
                // send the exception back
                ccr = new ClusterConfigResponse(new CloudServiceException(
                        HttpURLConnection.HTTP_INTERNAL_ERROR,
                        "Received exception: " + e.getMessage()));
            }
        }
        return ccr;
    }

    /*
     * Common private method called by the create and update Can use either
     * method to create/update resource.
     */
    private ClusterConfigResponse createUpdateConfig(
            ClusterConfigRequest request, Verb method) {
        LOG.debug("called");
        ClusterConfigResponse ccr;
        Cluster clusterConfig = request.getClusterConfig();
        // ensure that the element is not null
        if (clusterConfig == null) {
            ccr = new ClusterConfigResponse(new CloudServiceException(
                    HttpURLConnection.HTTP_BAD_REQUEST,
                    "Missing clusterConfig object"));
            LOG.error(ccr.getErrorMsg());
            return ccr;
        }

        // generate/validate id for request
        String id = clusterConfig.getId();
        if (id == null) {
            if (method.equals(Verb.POST)) {
                // create UUID for POST, if it doesn't exist
                id = UUID.randomUUID().toString();
                clusterConfig.setId(id);
            } else {
                ccr = new ClusterConfigResponse(new CloudServiceException(
                        HttpURLConnection.HTTP_BAD_REQUEST,
                        "Missing required parameter for PUT: id"));
                LOG.error(ccr.getErrorMsg());
                return ccr;
            }
        }

        // more error checking
        if (clusterConfig.getUser() == null) {
            ccr = new ClusterConfigResponse(
                    new CloudServiceException(
                            HttpURLConnection.HTTP_BAD_REQUEST,
                            "Missing parameter 'user' for creating/updating clusterConfig"));
            LOG.error(ccr.getErrorMsg());
            return ccr;
        }

        // ensure that child command configs exist
        try {
            validateChildren(clusterConfig);
        } catch (CloudServiceException cse) {
            ccr = new ClusterConfigResponse(cse);
            LOG.error(ccr.getErrorMsg(), cse);
            return ccr;
        }

        // common error checks done - set update time before proceeding
        //Should now be done automatically by @PreUpdate but will leave just in case
//        clusterConfig.setUpdateTime(System.currentTimeMillis());
        // handle POST and PUT differently
        if (method.equals(Verb.POST)) {
            LOG.info("GENIE: creating config for id: " + id);

            // validate/initialize new element
            try {
                initAndValidateNewElement(clusterConfig);
            } catch (CloudServiceException e) {
                ccr = new ClusterConfigResponse(e);
                LOG.error(ccr.getErrorMsg(), e);
                return ccr;
            }

            // now create the new element
            try {
                pm.createEntity(clusterConfig);

                // create a response
                ccr = new ClusterConfigResponse();
                ccr.setMessage("Successfully created clusterConfig for id: "
                        + id);
                ccr.setClusterConfigs(new Cluster[]{clusterConfig});
                return ccr;
            } catch (RollbackException e) {
                LOG.error(e.getMessage(), e);
                if (e.getCause() instanceof EntityExistsException) {
                    // most likely entity already exists - return useful message
                    ccr = new ClusterConfigResponse(new CloudServiceException(
                            HttpURLConnection.HTTP_CONFLICT,
                            "Cluster already exists for id: " + id
                            + ", use PUT to update config"));
                    return ccr;
                } else {
                    // unknown exception - send it back
                    ccr = new ClusterConfigResponse(new CloudServiceException(
                            HttpURLConnection.HTTP_INTERNAL_ERROR,
                            "Received exception: " + e.getCause()));
                    LOG.error(ccr.getErrorMsg());
                    return ccr;
                }
            }
        } else {
            // method is PUT
            LOG.info("GENIE: updating config for id: " + id);

            try {
                Cluster old = pm.getEntity(id,
                        Cluster.class);
                // check if this is a create or an update
                if (old == null) {
                    try {
                        initAndValidateNewElement(clusterConfig);
                    } catch (CloudServiceException e) {
                        ccr = new ClusterConfigResponse(e);
                        LOG.error(ccr.getErrorMsg(), e);
                        return ccr;
                    }
                }
                clusterConfig = pm.updateEntity(clusterConfig);

                // all good - create a response
                ccr = new ClusterConfigResponse();
                ccr.setMessage("Successfully updated clusterConfig for id: "
                        + id);
                ccr.setClusterConfigs(new Cluster[]{clusterConfig});
                return ccr;
            } catch (Exception e) {
                LOG.error(e.getMessage(), e);
                // send the exception back
                ccr = new ClusterConfigResponse(new CloudServiceException(
                        HttpURLConnection.HTTP_INTERNAL_ERROR,
                        "Received exception: " + e.getCause()));
                return ccr;
            }
        }
    }

    private void validateChildren(Cluster clusterConfigElement)
            throws CloudServiceException {

        ArrayList<String> cmdIds = clusterConfigElement.getCmdIds();
<<<<<<< HEAD
        PersistenceManager<CommandConfig> pma = new PersistenceManager<CommandConfig>();
        ArrayList<CommandConfig> cmdList = new ArrayList<CommandConfig>();
            
        for(String cmdId: cmdIds) {
            CommandConfig cmde = (CommandConfig) pma.getEntity(cmdId, CommandConfig.class);
            if (cmde != null) {
                cmdList.add(cmde);
            } else {
                throw new CloudServiceException(
                        HttpURLConnection.HTTP_BAD_REQUEST,
                        "Command Does Not Exist: {" + cmdId + "}");
=======

        if (cmdIds != null) {
            PersistenceManager<Command> pma = new PersistenceManager<Command>();
            ArrayList<Command> cmdList = new ArrayList<Command>();
            Iterator<String> it = cmdIds.iterator();
            while (it.hasNext()) {
                String cmdId = (String) it.next();
                Command cmde = (Command) pma.getEntity(cmdId, Command.class);
                if (cmde != null) {
                    cmdList.add(cmde);
                } else {
                    throw new CloudServiceException(
                            HttpURLConnection.HTTP_BAD_REQUEST,
                            "Command Does Not Exist: {" + cmdId + "}");
                }
>>>>>>> 5a3f61d3
            }
        }
        
        clusterConfigElement.setCommands(cmdList);
    }

    /*
     * Throws exception if all required params are not present - else
     * initialize, and set creation time.
     */
    private void initAndValidateNewElement(
            Cluster clusterConfigElement)
            throws CloudServiceException {

        //TODO Figure out all mandatory parameters for a cluster
        if (StringUtils.isEmpty(clusterConfigElement.getName())) {
            throw new CloudServiceException(
                    HttpURLConnection.HTTP_BAD_REQUEST,
                    "Missing required Hadoop parameters for creating clusterConfig: "
                    + "{name, s3MapredSiteXml, s3HdfsSiteXml, s3CoreSiteXml}");
        }
    }

    @Override
    public ClusterConfigResponse getClusterConfig(String applicationId,
            String applicationName, String commandId, String commandName,
            ArrayList<ClusterCriteria> clusterCriteriaList) {

        ClusterConfigResponse ccr;

        //TODO: Remove use of iterators explicitly
        Iterator<ClusterCriteria> criteriaIter = clusterCriteriaList.iterator();
        //String queryString = "SELECT distinct x from Cluster x, IN(x.tags) t WHERE " ;
        //String queryString = "SELECT distinct x from Cluster x, IN(x.commands) cmds where :element1 member of  x.tags AND :element2 member of x.tags AND cmds.name=\"prodhive\"";

        Cluster[] elements = null;

        while (criteriaIter.hasNext()) {
            final StringBuilder builder = new StringBuilder();
            builder.append("SELECT distinct cstr from Cluster cstr, IN(cstr.commands) cmds ");

            if ((applicationId != null) && (!applicationId.isEmpty())) {
                builder.append(", IN(cmds.applications) apps ");
            } else if ((applicationName != null) && (!applicationName.isEmpty())) {
                builder.append(", IN(cmds.applications) apps ");
            }

            builder.append(" where ");

            ClusterCriteria cc = (ClusterCriteria) criteriaIter.next();

            for (int i = 0; i < cc.getTags().size(); i++) {
                if (i != 0) {
                    builder.append(" AND ");
                }

                builder.append(":tag").append(i).append(" member of cstr.tags ");
            }

            if ((commandId != null) && (!commandId.isEmpty())) {
                builder.append(" AND cmds.id = \"").append(commandId).append("\" ");
            } else if ((commandName != null) && (!commandName.isEmpty())) {
                builder.append(" AND cmds.name = \"").append(commandName).append("\" ");
            }

            if ((applicationId != null) && (!applicationId.isEmpty())) {
                builder.append(" AND apps.id = \"").append(applicationId).append("\" ");
            } else if ((applicationName != null) && (!applicationName.isEmpty())) {
                builder.append(" AND apps.name = \"").append(applicationName).append("\" ");
            }

            Iterator<String> tagIter = cc.getTags().iterator();

            final String queryString = builder.toString();
            LOG.info("Query is " + queryString);

            Map<Object, Object> map = new HashMap<Object, Object>();
            EntityManagerFactory factory = Persistence.createEntityManagerFactory("genie", map);
            EntityManager em = factory.createEntityManager();
            Query q = em.createQuery(queryString);

            int tagNum = 0;
            while (tagIter.hasNext()) {
                String tag = (String) tagIter.next();
                q.setParameter("tag" + tagNum, tag);
                tagNum++;
            }

            List<Cluster> results = (List<Cluster>) q.getResultList();

            if (results.size() > 0) {
                elements = new Cluster[results.size()];
                Iterator<Cluster> cceIter = results.iterator();
                int j = 0;
                while (cceIter.hasNext()) {
                    Cluster cce = (Cluster) cceIter.next();
                    elements[j] = cce;
                    j++;
                }
                break;
            }
        }

        ccr = new ClusterConfigResponse();
        ccr.setClusterConfigs(elements);

        return ccr;
    }
}<|MERGE_RESOLUTION|>--- conflicted
+++ resolved
@@ -397,35 +397,18 @@
             throws CloudServiceException {
 
         ArrayList<String> cmdIds = clusterConfigElement.getCmdIds();
-<<<<<<< HEAD
-        PersistenceManager<CommandConfig> pma = new PersistenceManager<CommandConfig>();
-        ArrayList<CommandConfig> cmdList = new ArrayList<CommandConfig>();
+
+        PersistenceManager<Command> pma = new PersistenceManager<Command>();
+        ArrayList<Command> cmdList = new ArrayList<Command>();
             
         for(String cmdId: cmdIds) {
-            CommandConfig cmde = (CommandConfig) pma.getEntity(cmdId, CommandConfig.class);
+            Command cmde = (Command) pma.getEntity(cmdId, Command.class);
             if (cmde != null) {
                 cmdList.add(cmde);
             } else {
                 throw new CloudServiceException(
                         HttpURLConnection.HTTP_BAD_REQUEST,
                         "Command Does Not Exist: {" + cmdId + "}");
-=======
-
-        if (cmdIds != null) {
-            PersistenceManager<Command> pma = new PersistenceManager<Command>();
-            ArrayList<Command> cmdList = new ArrayList<Command>();
-            Iterator<String> it = cmdIds.iterator();
-            while (it.hasNext()) {
-                String cmdId = (String) it.next();
-                Command cmde = (Command) pma.getEntity(cmdId, Command.class);
-                if (cmde != null) {
-                    cmdList.add(cmde);
-                } else {
-                    throw new CloudServiceException(
-                            HttpURLConnection.HTTP_BAD_REQUEST,
-                            "Command Does Not Exist: {" + cmdId + "}");
-                }
->>>>>>> 5a3f61d3
             }
         }
         
